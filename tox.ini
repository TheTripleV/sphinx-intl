--- conflicted
+++ resolved
@@ -1,13 +1,8 @@
 [tox]
 envlist =
-<<<<<<< HEAD
-    py{35,36,37},
+    py{35,36,37,38,39,310-dev},
     flake8,
     mypy
-=======
-    py{35,36,37,38,39,310-dev},
-    flake8
->>>>>>> ca7bed9f
 
 [gh-actions]
 python =
